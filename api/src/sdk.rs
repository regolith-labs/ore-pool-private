--- conflicted
+++ resolved
@@ -9,11 +9,10 @@
     consts::LEGACY_BOOST_PROGRAM_ID,
     error::ApiError,
     instruction::*,
-<<<<<<< HEAD
-    state::{member_pda, migration_pda, pool_pda, pool_proof_pda, share_pda},
-=======
-    state::{legacy_boost_pda, legacy_stake_pda, member_pda, pool_pda, pool_proof_pda, share_pda},
->>>>>>> 6f4019fd
+    state::{
+        legacy_boost_pda, legacy_stake_pda, member_pda, migration_pda, pool_pda, pool_proof_pda,
+        share_pda,
+    },
 };
 
 /// Builds a launch instruction.
