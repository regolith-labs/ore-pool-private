--- conflicted
+++ resolved
@@ -115,15 +115,10 @@
     // If user has greater than or equal to the max stake on the network, they receive 2x multiplier.
     // Any stake less than this will receives between 1x and 2x multipler. The multipler is only active
     // if the miner's last stake deposit was more than one minute ago.
-<<<<<<< HEAD
-    let t = clock.unix_timestamp;
-    if config.top_staker_balance.gt(&0) && proof.last_stake_at.saturating_add(ONE_MINUTE).le(&t) {
-=======
     if config.max_stake.gt(&0) 
         && proof.balance.gt(&0)
         && proof.last_stake_at.saturating_add(ONE_MINUTE).le(&t)
     {
->>>>>>> 421ffa49
         let staking_reward = (reward as u128)
             .checked_mul(proof.balance.min(config.top_staker_balance) as u128)
             .unwrap()
