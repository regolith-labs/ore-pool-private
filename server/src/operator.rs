--- conflicted
+++ resolved
@@ -96,12 +96,8 @@
             if let OptionSerializer::Some(return_data) = meta.return_data {
                 let (data, _) = return_data.data;
                 let bytes = BASE64_STANDARD.decode(data)?;
-<<<<<<< HEAD
-                let event = ore_api::event::MineEvent::from_bytes(bytes.as_slice());
-=======
                 let event: &ore_api::event::MineEvent = bytemuck::try_from_bytes(bytes.as_slice())
                     .map_err(|err| Error::Internal(err.to_string()))?;
->>>>>>> 59b10475
                 return Ok(event.reward);
             }
         }
