--- conflicted
+++ resolved
@@ -39,18 +39,10 @@
 serde = { features = ["derive"], version = "1.0" }
 serde_json = "1.0"
 sha3 = "0.10"
-<<<<<<< HEAD
-solana-account-decoder = "^1.18"
-solana-client = "^1.18"
-solana-program = "^1.18"
-solana-sdk = "^1.18"
-solana-transaction-status = "^1.18"
-=======
 solana-client = "=2.1"
 solana-program = "=2.1"
 solana-sdk = "=2.1"
 solana-transaction-status = "=2.1"
->>>>>>> 6f4019fd
 spl-token = { features = ["no-entrypoint"], version = "^4" }
 spl-associated-token-account = { features = ["no-entrypoint"], version = "^6" }
 static_assertions = "1.1.0"
