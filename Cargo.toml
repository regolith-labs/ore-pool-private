--- conflicted
+++ resolved
@@ -51,9 +51,7 @@
 thiserror = "1.0.57"
 tokio = "1.39"
 tokio-postgres = "0.7"
-<<<<<<< HEAD
 rand = "0.8.5"
-=======
 
 [patch.crates-io]
 
@@ -61,5 +59,4 @@
 overflow-checks = true
 
 [profile.dev]
-overflow-checks = true
->>>>>>> 430a574a
+overflow-checks = true